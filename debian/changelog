<<<<<<< HEAD
libthai (0.1.26-1pexip1) pexip; urgency=medium

  * Migrate to Stretch

 -- John-Mark Bell <jmb@pexip.com>  Tue, 10 Jul 2018 00:20:01 +0000
=======
libthai (0.1.28-2) unstable; urgency=medium

  [ Ondřej Nový ]
  * d/changelog: Remove trailing whitespaces

  [ Theppitak Karoonboonyanan ]
  * Drop iceweasel from libthai-doc Suggests
  * Switch to dh level 12
    - d/control: B-Dep on debhelper-compat (= 12) instead of debhelper
    - d/compat: Removed
  * d/copyright: Update years on packaging
  * Bump Standards-Version to 4.3.0 (no changes)
  * d/gbp.conf: Added, following DEP-14

 -- Theppitak Karoonboonyanan <thep@debian.org>  Sat, 02 Feb 2019 16:27:30 +0700

libthai (0.1.28-1) unstable; urgency=medium

  * Add Depends: pkg-config to libthai-dev
  * New upstream version 0.1.28
  * d/copyright: Update upstream years
  * d/control: Add "Rules-Requires-Root: no"
    The build output has been verified to be bit-by-bit identical
    with and without.
  * Bump Standards-Version to 4.1.5 (no further changes)

 -- Theppitak Karoonboonyanan <thep@debian.org>  Wed, 01 Aug 2018 14:02:22 +0700

libthai (0.1.27-2) unstable; urgency=medium

  * Update Vcs fields for migration to salsa.debian.org
  * Bump debhelper compat to level 11
    - d/compat: 10 -> 11
    - d/control: Bump debhelper version to >= 11
    - d/rules, d/libthai-doc.docs, -d/libthai-doc.install:
      Use dh 11 dh_installdocs to install generated doc directly
      instead of using upstream install, as 'nodoc' DEB_BUILD_OPTIONS
      is now supported with more concise steps.
    - d/libthai-doc.docs:
      Don't install NEWS et. al., to avoid conflicts with libthai0
  * Bump Standards-Version to 4.1.3 (no changes)
  * d/copyright: Update years

 -- Theppitak Karoonboonyanan <thep@debian.org>  Fri, 16 Feb 2018 14:49:29 +0700

libthai (0.1.27-1) unstable; urgency=medium

  * Add autopkgtest test suite
    - d/control: Add Testsuite: entry
    - +d/tests/control, +d/tests/build: Add test building against libthai
  * New upstream version 0.1.27
  * d/control: Drop unneeded Testsuite field [lintian]
    - Remove Testsite field
    - Bump dpkg-dev versioned dep to 1.17.1~, as suggested by lintian
  * Bump Standards-Version to 4.1.1 (no changes)

 -- Theppitak Karoonboonyanan <thep@debian.org>  Wed, 25 Oct 2017 10:15:01 +0700

libthai (0.1.26-3) unstable; urgency=medium

  * Bump debhelper compat to level 10
    - d/compat: 9 -> 10
    - Bump debhelper B-Dep version to 10
    - Drop dh-autoreconf B-Dep which is already pulled in by debhelper 10
  * d/rules: Replace $(MAKE) with dh_auto_* to support parallel build
    except dh_auto_install, as it can't reach install-am target
  * d/rules: Do not generate/install doc on nodoc DEB_BUILD_OPTIONS
    (Policy 4.0.0 Section 4.9.1)
  * d/rules: Pass -a instead of deprecated -s to dh_*
  * Update d/copyright
    - Use HTTPS in Format URL
    - Update years
  * d/control: Use HTTPS in upstream Homepage

 -- Theppitak Karoonboonyanan <thep@debian.org>  Sat, 29 Jul 2017 17:44:02 +0700

libthai (0.1.26-2) unstable; urgency=medium

  * Fix watch file to use https instead of ftp.
  * Bump Standards-Version to 4.0.0.
  * Drop myself from Uploaders.

 -- Loïc Minier <lool@debian.org>  Sun, 09 Jul 2017 22:02:51 +0200
>>>>>>> 0830872e

libthai (0.1.26-1) unstable; urgency=medium

  * New upstream version 0.1.26
  * Explicitly add hardening build flags to get "bindnow" [lintian]

 -- Theppitak Karoonboonyanan <thep@debian.org>  Wed, 14 Dec 2016 23:31:12 +0700

libthai (0.1.25-2) unstable; urgency=medium

  * Correctly install doc according to Policy 12.3
    - Install doc under libthai0 doc dir (/usr/share/doc/libthai0),
      not a separate dir without the ending "0".
  * Fix FTCBFS: Honour DEB_BUILD_OPTIONS=nocheck.
    Thanks Helmut Grohne for the report and patch. (Closes: #840812)

 -- Theppitak Karoonboonyanan <thep@debian.org>  Sat, 15 Oct 2016 16:04:01 +0700

libthai (0.1.25-1) unstable; urgency=medium

  * Imported Upstream version 0.1.25
  * debian/patches/01_gcc6-ftbfs.patch:
    - Drop patch taken from upstream.
  * debian/libthai0.symbols: Updated for new functions.
  * Use cgit in Vcs-Browser.
  * debian/copyright: Update years & e-mail address.
  * Bump Standards-Version to 3.9.8, with changes:
    - Install doc in from libthai-doc under /usr/share/doc/libthai
      instead of /usr/share/doc/libthai-doc, as recommended in Section 12.3
  * Update author e-mail address in doc-base.

 -- Theppitak Karoonboonyanan <thep@debian.org>  Tue, 28 Jun 2016 15:29:34 +0700

libthai (0.1.24-2) unstable; urgency=medium

  * Use system jquery.js for doc package [lintian].
    - d/control: Add dependency on libjs-jquery.
    - d/rules: Exclude jquery.js on dh_install.
    - d/libthai-doc.links: Add symlinks for jquery.js to system file.
    - d/control: Demote web browser from Depends to Suggests;
      Use iceweasel instead of lynx.
  * Convert rules to dh.
    - d/rules: Rewrite rules using dh with appropriate overrides.
    - d/compat: Bump to level 9, to get multiarch support from dh.
    - d/control: B-Dep on debhelper >= 9.
  * Use HTTPS in Vcs-* fields [lintian].
  * Fix FTBFS with GCC 6 on scim-thai.
    - 01_gcc6-ftbfs.patch: Cherry-pick upstream patch to fix FTBFS with GCC 6
      on scim-thai. (Closes: #811690)

 -- Theppitak Karoonboonyanan <thep@debian.org>  Tue, 02 Feb 2016 12:19:51 +0700

libthai (0.1.24-1) unstable; urgency=high

  * Imported Upstream version 0.1.24
    - Fix infinite loop introduced in previous version.
      Thanks Zack Weinberg for the report. (Closes: #805703)

 -- Theppitak Karoonboonyanan <thep@debian.org>  Sun, 22 Nov 2015 16:34:32 +0700

libthai (0.1.23-1) unstable; urgency=medium

  * Imported Upstream version 0.1.23 (Closes: #803374)
  * Add B-Dep on autoconf-archive required to autoreconf new upstream.

 -- Theppitak Karoonboonyanan <thep@debian.org>  Tue, 03 Nov 2015 12:16:06 +0700

libthai (0.1.22-3) unstable; urgency=medium

  * Build udeb for d-i (Closes: #800369)

 -- Theppitak Karoonboonyanan <thep@debian.org>  Fri, 09 Oct 2015 10:28:55 +0700

libthai (0.1.22-2) unstable; urgency=medium

  * Add maintscript to handle symlink-to-dir in -dev package.
    - d/libdatrie-dev.maintscript: Add maintscript.
    - d/control: Add Pre-Depends for the maintscript helper.
    (Closes: #788164)

 -- Theppitak Karoonboonyanan <thep@debian.org>  Wed, 10 Jun 2015 13:59:14 +0700

libthai (0.1.22-1) unstable; urgency=medium

  * Install libthai-dev docs as symlinks.
  * Imported Upstream version 0.1.22
  * Specify versioned b-dep for doxygen, as per upstream
  * Bump Standards-Version to 3.9.6 (no changes)

 -- Theppitak Karoonboonyanan <thep@debian.org>  Fri, 08 May 2015 12:04:21 +0700

libthai (0.1.21-1pexip1) pexip; urgency=low

  * Migrate to Jessie

 -- John-Mark Bell <jmb@pexip.com>  Mon, 20 Mar 2017 22:48:33 +0000

libthai (0.1.21-1) unstable; urgency=medium

  * Simplify debian/rules.
    No need to config arch and indep differently. Both need dictionary now.
    - Merge config-{arch,indep}, reconf targets into single (and simple)
      config.status target.
    - Drop now-unneeded phonies.
  * Imported Upstream version 0.1.21
  * Drop patch taken from upstream

 -- Theppitak Karoonboonyanan <thep@debian.org>  Thu, 21 Aug 2014 12:21:39 +0700

libthai (0.1.20-3) unstable; urgency=medium

  * Fix arch-only FTBFS due to failure in test suite.
    In build-arch target, dictionary should be built before test suite is run.
    - debian/control: Move libdatrie1-bin from B-Dep-Indep to B-Dep.
    - debian/rules: Configure with --enable-dict and also build data/ before
      running checks.
    (Closes: #735183)

 -- Theppitak Karoonboonyanan <thep@debian.org>  Tue, 14 Jan 2014 15:55:01 +0700

libthai (0.1.20-2) unstable; urgency=medium

  * Drop explicit rules for xz compression
    dpkg-dev (>= 1.17.0) already does this by default.
  * Declare libthai-dev M-A: same
  * Bump Standards-Version to 3.9.5 (no changes)
  * Update copyright years
  * Run test suites after build
  * Drop versioned B-Dep on libdatrie-dev.
    Even squeeze version already satisfies it.
  * Also drop versioned Dep on libdatrie-dev from libthai-dev
  * Fix compiler warning in test suite
    - debian/patches/01_test-thbrk-warning.patch: Taken from upstream to fix
      warning in tests/test_thbrk.c.

 -- Theppitak Karoonboonyanan <thep@debian.org>  Sun, 12 Jan 2014 09:21:06 +0700

libthai (0.1.20-1) unstable; urgency=low

  * Use canonical anonscm URIs in Vcs-* fields.
  * Imported Upstream version 0.1.20
  * Fix null config/build stage on binary-* target
    - debian/rules: Make *-stamp targets depend on other *-stamp targets
      rather than on phony targets which made it effectively phony, too.
  * debian/rules: Drop build-* from binary-* dependencies.
    They are aleady transitive dependencies for install-* targets.

 -- Theppitak Karoonboonyanan <thep@debian.org>  Fri, 25 Oct 2013 15:52:38 +0700

libthai (0.1.19-2) unstable; urgency=low

  * Upload to unstable.

 -- Theppitak Karoonboonyanan <thep@debian.org>  Thu, 09 May 2013 23:09:51 +0700

libthai (0.1.19-1) experimental; urgency=low

  * Imported Upstream version 0.1.19
  * debian/libthai0.symbols: Updated as per upstream.
  * debian/rules: Replace configure.in referrals with configure.ac.
  * debian/copyright: Update copyright years.
  * debian/watch: Watch upstream .tar.xz instead of .tar.gz.
  * Bump Standards-Version to 3.9.4 (no changes needed).

 -- Theppitak Karoonboonyanan <thep@debian.org>  Tue, 29 Jan 2013 13:44:20 +0700

libthai (0.1.18-2) unstable; urgency=low

  * Build with xz compression.

 -- Theppitak Karoonboonyanan <thep@debian.org>  Fri, 10 Aug 2012 17:44:51 +0700

libthai (0.1.18-1) unstable; urgency=low

  * Bump Standards-Version to 3.9.3 with changes.
     * Update debian/copyright Format: URL to 'packaging-manuals' one.
  * Imported Upstream version 0.1.18
  * debian/copyright: Fix duplicated Copyright fields [lintian]

 -- Theppitak Karoonboonyanan <thep@debian.org>  Tue, 12 Jun 2012 23:27:29 +0700

libthai (0.1.17-1) unstable; urgency=low

  * B-Dep on dpkg-dev 1.16.1, not 0.16.1.
  * Imported Upstream version 0.1.17
  * Update copyright years

 -- Theppitak Karoonboonyanan <thep@debian.org>  Tue, 21 Feb 2012 14:26:37 +0700

libthai (0.1.16-3pexip1) pexip; urgency=low

  * Prepare Pexip packaging

 -- John-Mark Bell <jmb@pexip.com>  Tue, 24 Dec 2013 22:02:15 +0000

libthai (0.1.16-3) unstable; urgency=low

  * Set Vcs-Git and Vcs-Browser to alioth
  * Update enhance list, as kdelibs5 no longer exists
    - The enhanced subpackage of kde4libs is libkhtml5, which requires
      libthai-dev (for libthai.so), not just libthai0.
    - libthai0 also enhances libqtcore4 and libqtgui4.
  * debian/control, debian/copyright: Apply wrap-and-sort
  * Point Homepage directly to linux.thai.net page
  * Use full description for libthai-data again.
    It could be installed manually as an alternative dictionary for swath.

 -- Theppitak Karoonboonyanan <thep@debian.org>  Fri, 23 Dec 2011 07:54:57 +0700

libthai (0.1.16-2) unstable; urgency=low

  * debian/copyright:
    - Upstream license is actually LGPL-2.1, not 2.0.
    - Add extended text for LGPL-2.1 and GPL-2.
  * debian/rules:
    - Add back upstream 'make distclean' that was lost in 0.1.15-2, so it
      builds twice in a row again.

 -- Theppitak Karoonboonyanan <thep@debian.org>  Thu, 17 Nov 2011 16:14:53 +0700

libthai (0.1.16-1) unstable; urgency=low

  * New upstream release.
  * debian/copyright: Use non-forwarding format URL. Bump to revision 202.
  * Use hardening build flags:
    - B-Dep on dpkg-dev (>= 0.16.1~) for dpkg-buildflags
    - Obtain build flags from dpkg-buildflags
    - Drop old CFLAGS & LDFLAGS, as now overridden by dpkg-buildflags

 -- Theppitak Karoonboonyanan <thep@debian.org>  Sat, 05 Nov 2011 16:06:12 +0700

libthai (0.1.15-2) unstable; urgency=low

  * Merge Ubuntu changes (build for multiarch)
    - Build-dep on debhelper (>= 8.1.3)
    - Add "Pre-Depends: ${misc:Pre-Depends}" for libthai0
    - Add DEB_HOST_MULTIARCH and pass it to --libdir as a subdir
      under /usr/lib in configure
    - Replace /usr/lib/ with /usr/lib/*/ in {libthai0,libthai-dev}.install
    - Add "Multi-Arch: same" for libthai0
  * Use dh-autoreconf instead of direct autoreconf call and manual cleanups
    - Build-dep on dh-autoreconf
    - Call dh_autoreconf on configure and dh_autoreconf_clean on clean
  * Bump Standards-Version to 3.9.2 (no changes needed)

 -- Theppitak Karoonboonyanan <thep@debian.org>  Mon, 20 Jun 2011 16:33:40 +0700

libthai (0.1.15-1ubuntu1) oneiric; urgency=low

  * Merge from Debian unstable, remaining changes:
    - Build for multiarch.

 -- Steve Langasek <steve.langasek@ubuntu.com>  Fri, 03 Jun 2011 22:34:07 -0700

libthai (0.1.15-1) unstable; urgency=low

  * New upstream release.
    - patches/01_ftbfs-manpages.patch: Drop, merged upstream.
  * debian/copyright:
    - Updated to DEP-5 rev 173.
    - Update copyright years.
  * Drop Conflicts on libdatrie0: it's not really a conflict, just for
    clean-up purpose, which can be done by apt auto-remove.
  * Mark libthai-data and libthai-doc as "Multi-Arch: foreign" in preparation
    for multi-arch environment to come. (Closes: #616503)
  * debian/rules:
    - Drop unnecessary --infodir & --mandir configure options.
    - Completely split arch/indep build rules, so they are configured
      separately. Now dictionary is not built for binary-arch. Not only doc
      is excluded.
    - build target does nothing, binary-arch and binary-indep do its job.
    - autoreconf is done only once if binary-arch and binary-indep are
      invoked together.
  * Move libdatrie1-bin from B-Dep to B-Dep-Indep, as now allowed by
    debian/rules.
  * Bump Standards-Version to 3.9.1:
    - libthai-data Breaks, instead of Conflicts, old libthai0.

 -- Theppitak Karoonboonyanan <thep@debian.org>  Thu, 24 Mar 2011 19:06:40 +0700

libthai (0.1.14-2) unstable; urgency=medium

  * Urgency medium due to RC bug fix.
  * patches/01_ftbfs-manpages.patch: Added to turn off manpages generation,
    which are unused anyway. (Closes: #573663)

 -- Theppitak Karoonboonyanan <thep@debian.org>  Sun, 14 Mar 2010 16:58:52 +0700

libthai (0.1.14-1) unstable; urgency=low

  * New upstream release.
  * Bump Standards-Version to 3.8.4 (no changes needed)

 -- Theppitak Karoonboonyanan <thep@debian.org>  Sun, 28 Feb 2010 13:25:47 +0700

libthai (0.1.13-1) unstable; urgency=high

  * New upstream security update release
    - Fix integer overflow vulnerabilities (CVE-2009-4012).
  * debian/rules: Fix failure to build twice in a row:
    - Fix typo '$(MAKE) maintainerclan'
    - Clean other changed files left over from 'make maintainer-clean'
    - 'config.status' depends on 'configure.in' instead of 'configure'

 -- Theppitak Karoonboonyanan <thep@debian.org>  Fri, 15 Jan 2010 17:37:19 +0700

libthai (0.1.12-2) unstable; urgency=low

  * debian/control:
    - Update my e-mail address to @debian.org.
    - Drop DM-Upload-Allowed.
  * debian/copyright:
    - Update my e-mail address for debian/* to @debian.org.
  * debian/rules:
    - Run autoreconf instead of just updating config.{sub,guess}, as required
      by libtool
    - Run 'make maintainerclean' instead of 'make distclean' on clean target,
      to clear all autoconf-generated files
  * debian/control:
    - Build-Depends on libtool, automake, autoconf, for autoreconf.
    - Drop Build-Depends on autotools-dev
  * Switch to "3.0 (quilt)" source format.
  * Bump Standards-Version to 3.8.3 (no changes needed)

 -- Theppitak Karoonboonyanan <thep@debian.org>  Thu, 10 Dec 2009 10:10:35 +0700

libthai (0.1.12-1) unstable; urgency=low

  * New upstream release.
  * debian/control: Drop duplicated "section" fields for libthai0 and
    libthai-data [lintian].
  * Declare libthai0 as Enhances: kdelibs5.
  * Drop libthai.la, as kdelibs5 has now replaced substantial parts of KDE,
    obsoleting the last package set that requires it:
    - debian/libthai-dev.install: Remove *.la
    - debian/rules: Remove libthai.la dependency emptying code
    - debian/control: Remove Enhances: kdelibs declaration from libthai-dev
  * Shared lib updates due to symbol versioning:
    - debian/rules:
      + Bump shlib dep to 0.1.12
    - debian/libthai0.symbols:
      + Update symbols, setting minver to 0.1.12 for all symbols
  * Bump Standards-Version to 3.8.2 (no changes needed)

 -- Theppitak Karoonboonyanan <thep@linux.thai.net>  Sun, 21 Jun 2009 08:34:02 +0700

libthai (0.1.11-3) unstable; urgency=low

  * Version libthai-dev dep on libdatrie-dev (>= 0.2.0).
  * debian/rules:
    - Empty the dependency_libs in the *.la files
    - Define LDFLAGS outside the configure line, for easy adjustment

 -- Theppitak Karoonboonyanan <thep@linux.thai.net>  Wed, 15 Apr 2009 11:15:20 +0700

libthai (0.1.11-2) unstable; urgency=low

  * Version b-dep on libdatrie-dev (>= 0.2.0).
  * Drop versioned b-dep on dpkg-dev, as Vcs-Cvs: is no more needed.
  * Upload to unstable.

 -- Theppitak Karoonboonyanan <thep@linux.thai.net>  Mon, 13 Apr 2009 11:01:07 +0700

libthai (0.1.11-1) experimental; urgency=low

  * Versioned Conflicts on libdatrie0 (<< 0.1.4), i.e. lenny version, which
    lacked symbol versioning and caused symbol clashes.
  * New upstream release.

 -- Theppitak Karoonboonyanan <thep@linux.thai.net>  Mon, 06 Apr 2009 13:54:19 +0700

libthai (0.1.10-1) experimental; urgency=low

  * New upstream release, with updated dependency and data format change
    - Build-dep on libdatrie-dev (>= 0.2.0) instead of libdatrie0-dev
    - Build-dep on libdatrie1-bin instead of libdatrie-bin
    - libthai-dev depends on libdatrie-dev instead of libdatrie0-dev
    - libthai0 depends on libthai-data (>= 0.1.10)
    - libthai-data conflicts with libthai0 (<< 0.1.10)
  * VCS moved from CVS to SVN; update Vcs-* fields accordingly.
  * debian/libdatrie0.symbols: Add new export symbol '_libthai_on_unload';
    No shlibs version bump, because the new symbol is just for housekeeping
  * Bump debhelper compat to level 7
    - Bump debian/compat to 7
    - Build-dep on debhelper (>= 7)
    - debian/rules:
      + Replace obsoleted 'dh_clean -k' with 'dh_prep'
      + Remove *-stamp clean-ups in clean target, as dh_clean now does it
  * Update debian/copyright to proposal rev 454:
    - Add Upstream-Name:
    - Use Upstream-Maintainer: instead of Upstream-Author:
    - Use Upstream-Source: instead of Original-Source-Location:
    - Drop Packaged-By: and Packaged-Date:
    - Move 'Files: *' section to top
    - Replace GPL-2+ and LGPL-2+ license message with 'On Debian ...'
  * debian/copyright: Update copyright years
  * Bump Standards-Version to 3.8.1 (no changes needed)

 -- Theppitak Karoonboonyanan <thep@linux.thai.net>  Mon, 30 Mar 2009 17:28:52 +0700

libthai (0.1.9-4) unstable; urgency=low

  * debian/libthai-doc.doc-base: Correct doc-base section (Programming).
  * debian/copyright: Update format to recent proposal.
  * debian/watch: Fix watch pattern so that only *.tar.gz is matched, not
    *.tar.gz.md5sum.
  * debian/rules: Use 'make -C $dir' instead of 'cd $dir; make'.
  * debian/control:
    - Add DM-Upload-Allowed
    - Bump Standards-Version to 3.8.0 (no changes needed)

 -- Theppitak Karoonboonyanan <thep@linux.thai.net>  Sat, 21 Jun 2008 11:16:43 +0700

libthai (0.1.9-3) unstable; urgency=low

  * Move libdatrie-bin from Build-Depends-Indp to Build-Depends, as it's still
    needed by the configure script even for arch builds.

 -- Theppitak Karoonboonyanan <thep@linux.thai.net>  Thu, 07 Feb 2008 20:11:50 +0700

libthai (0.1.9-2) unstable; urgency=low

  * Add back *.la, as it still remotely enhances kdelibs via KLibLoader, which
    weirdly requires *.la to dlopen(). This is temporary support for Thai KDE
    users, until Bug #444284 is fixed, or KDE 4 enters unstable.
  * Declare libthai-dev as Enhances: kdelibs. This declaration should be moved
    to libthai0 once kdelibs 4 is fixed to load libthai.so.0 instead; or be
    removed if kdelibs is eventually built with libthai dependency.
  * debian/copyright: Rewrite in machine-interpretable format.
  * Remove XS- prefix from XS-Vcs-* fields.
  * Move Homepage info from description to control field.
  * Bump Standards-Version to 3.7.3, no changes needed.
  * Add symbols file to provide fine-grained shlib dependency tracking
    - debian/libthai0.symbols: Added.
    - debian/control: Build-dep on debhelper (>= 5.0.61) and dpkg-dev (>=
      1.14.13) for the required dh_makeshlibs version.
  * Do not install Doxygen-generated man pages, as they aren't parsable by
    man-db. (lintian) For documentation, we already have HTML docs in
    libthai-doc.
  * debian/rules: Split build target into build-indep and build-arch.
  * debian/control: Split Build-Depends-Indep out of Build-Depends
    accordingly.
  * Fix CVSROOT in Vcs-Cvs, so it really works with debcheckout.
  * Don't ship upstream TODO (not much useful info yet).
  * Don't mention manpages in libthai-dev description, as they have been
    dropped.
  * Corrections by Paul Wise's sponsorship:
    + Do not install docs for libthai0, libthai-data.
    + Use short description for libthai-data, and add that it's usually
      auto-installed.
    + debian/libthai-doc.install, debian/libthai-doc.doc-base: Install docs
      under /usr/share/doc/libthai-doc, not libthai0-doc.
    + debian/copyright: Don't refer to file in License field.
    + debian/libthai0.symbols: Bump all symbols' minver to 0.1.7, so safer
      version is preferred, as already suggested by shlibs.
    + debian/rules:
      - Adjust config.guess, config.sub handling so the change is not included
        in .diff.gz.
      - Pass CFLAGS to configure.

 -- Theppitak Karoonboonyanan <thep@linux.thai.net>  Wed, 06 Feb 2008 18:20:09 +0700

libthai (0.1.9-1) unstable; urgency=low

  * New upstream version
    - Rewritten itemization for line breaker, for conformance to UAX#14.
    - Revised dictionary for compound words support.
  * Add XS-Vcs-Cvs and XS-Vcs-Browser info.
  * Remove Pattara Kiatisevi from Uploaders, with his agreement. Thanks for
    his initial packaging.
  * Do not ignore 'make clean' error.
  * Do not ship *.la.

 -- Theppitak Karoonboonyanan <thep@linux.thai.net>  Tue, 28 Aug 2007 16:40:41 +0700

libthai (0.1.8-3) unstable; urgency=low

  * Upload to unstable.

 -- Theppitak Karoonboonyanan <thep@linux.thai.net>  Wed, 11 Apr 2007 09:02:10 +0700

libthai (0.1.8-2) experimental; urgency=high

  * Fix major screwup with the debhelper files; doh!

 -- Loic Minier <lool@dooz.org>  Wed,  7 Mar 2007 12:27:36 +0100

libthai (0.1.8-1) experimental; urgency=low

  [ Theppitak Karoonboonyanan ]
  * New upstream release
    - Improved handling of white spaces in word break routine, for better
      quality of line wrapping in Gecko libthai component.
    - More words in word break dictionary.
    - Excessive exported symbols are eliminated from library.
  * Drop all patches previously stolen from upstream CVS.

  [ Loic Minier ]
  * Add myself as uploader.
  * Revert the package renamings back to libthai-dev and libthai-doc as this
    is too much overhead; cleanup corresponding Conflicts/Provides.
  * Drop version in Suggests.
  * Set shlibs to >= 0.1.7.
  * Add ${misc:Depends}.

 -- Loic Minier <lool@dooz.org>  Sun,  4 Mar 2007 15:26:46 +0100

libthai (0.1.7-7) experimental; urgency=low

  * Add missing Depends: libdatrie0-dev in libthai0-dev, found by
    Neutron Soutmun.
  * Add missing Build-Depends: pkg-config, thanks pbuilder.
  * Explicitly Build-Depends: libdatrie0-dev instead of libdatrie-dev.

 -- Theppitak Karoonboonyanan <thep@linux.thai.net>  Wed, 21 Feb 2007 09:45:27 +0700

libthai (0.1.7-6) experimental; urgency=low

  * Backported patch from upstream CVS
    - Yet another fix to white space bug in th_brk(), as spotted by
      Suppachoke Santiwitchaya. This is just temporary fix for use while the
      planned redesign does not happen.

 -- Theppitak Karoonboonyanan <thep@linux.thai.net>  Sun,  4 Feb 2007 15:11:10 +0700

libthai (0.1.7-5) experimental; urgency=low

  * Backported patch from upstream CVS
    - Improved word break routine: allow break before white space, fixing
      wrong treatment of whitespaces in HTML in mozlibthai component, which
      caused glitches in webpages.
    - Some more words added to dictionary.

 -- Theppitak Karoonboonyanan <thep@linux.thai.net>  Fri,  2 Feb 2007 22:29:14 +0700

libthai (0.1.7-4) experimental; urgency=low

  * Provide libthai-dev and libthai-doc transitional packages.

 -- Theppitak Karoonboonyanan <thep@linux.thai.net>  Sat, 13 Jan 2007 18:04:17 +0700

libthai (0.1.7-3) experimental; urgency=low

  * Rename libthai-{dev,doc} to libthai0-{dev,doc}.
    - debian/control: rename corresponding packages.
    - debian/libthai-{dev,doc}.*: rename to libthai0-{dev,doc}.*.
    - debian/libthai0-doc.install, debian/libthai0-doc.doc-base:
      install and point to docs in /usr/share/doc/libthai0-doc.
  * Bump debhelper compatibility to V5:
    - debian/compat: added with version 5 compatibility.
    - debian/control: Build-Depends: debhelper (>= 5).
    - debian/rules: remove DH_COMPAT overriding.
    - debian/*.dirs: removed, not needed.
  * debian/rules adjustments
    - Remove unused shared library version info assignment.
    - Pass --host=$(DEB_HOST_GNU_TYPE) to configure only when cross compiling.
    - Revert separate arch and indep builds, as they're not actually split
      right now.
  * debian/copyright: change the download place to match that in watch file.

 -- Theppitak Karoonboonyanan <thep@linux.thai.net>  Wed, 20 Dec 2006 14:17:42 +0700

libthai (0.1.7-2) experimental; urgency=low

  * debian/control: Add Build-Depends: libdatrie-bin, according to new
    libdatrie upload.

 -- Theppitak Karoonboonyanan <thep@linux.thai.net>  Fri, 15 Dec 2006 11:40:31 +0700

libthai (0.1.7-1) experimental; urgency=low

  * Make the package binNMU-safe by using ${binary:Version} instead of
    ${Source-Version} for libthai-dev dependency on libthai0.
  * Suggests: libthai-doc in libthai-dev.
  * Add autotools-dev build-dep.
  * debian/rules:
    - Split build rules into build-indep and build-arch.
    - Remove nostrip checking, as it is already done in dh_strip.
    - Update shared library version.
  * New upstream release
    + Rewritten word break routines:
      - Split dictionary from source, thus new dependency on libdatrie
      - New word break routine from scratch, for maintainability
    + Improved dictionary for word segmentation:
      - New word list preparation process from multiple categories
      - New contemporary words not included in Royal Institute dictionary,
        as well as some proper names for countries and locations, etc.
      - Fine-tuned dictionary to get rid of some potential ambiguities
  * Add libthai-data package.

 -- Theppitak Karoonboonyanan <thep@linux.thai.net>  Sat, 14 Oct 2006 18:40:37 +0700

libthai (0.1.6-1) unstable; urgency=low

  * New upstream release.
  * Provided more informative short description.  Also added details about
    individual packages, as well as upstream homepage. (Closes: #360621)
  * Added libthai-doc package, installing HTML document available in new
    upstream release, with doc-base control file.
  * Build-depends on doxygen.
  * Used individual package.docs files, so they get installed in all packages.
  * Removed useless README.Debian.
  * Add back config.sub and config.guess replacements.
  * Used dh_install instead of the old dh_movefiles.
  * Removed unneeded debhelper commands: dh_installexamples, dh_installmenu,
    dh_installcron, dh_installman, dh_installinfo.
  * Bumped standard version to 3.7.2, no changes needed.
  * Added watch file.

 -- Theppitak Karoonboonyanan <thep@linux.thai.net>  Sun,  6 Aug 2006 23:00:52 +0700

libthai (0.1.5-3) unstable; urgency=low

  * actually closed ITP bug (Closes: #358539)
  * debian/control:
    - took over the packaging from Pattara Kiatisevi with his consent.
      thanks for your initial works! (he's still an uploader, anyway)
  * debian/rules:
    - removed commented debhelper instructions
  * debian/copyright:
    - more info on current maintainer
    - added missing copyright years

 -- Theppitak Karoonboonyanan <thep@linux.thai.net>  Tue, 28 Mar 2006 09:14:55 +0700

libthai (0.1.5-2) unstable; urgency=low

  * initial debian version
  * debian/rules:
    - removed replacement of upstream's config.guess and config.sub
  * debian/copyright:
    - updated e-mail addresses and urls
    - mentioned system file for LGPL-2
  * debian/control:
    - added myself as an uploader

 -- Theppitak Karoonboonyanan <thep@linux.thai.net>  Tue, 21 Mar 2006 16:54:12 +0700

libthai (0.1.5-1ubuntu1) dapper; urgency=low

  * initial ubuntu version
  * removed the CVS dirs from the source (repacked it)
  * debian/control:
    - added "libs" to Source section
    - changed standard version to 3.6.2.2

 -- Michael Vogt <michael.vogt@ubuntu.com>  Tue, 14 Mar 2006 11:49:48 +0000

libthai (0.1.5-1) unstable; urgency=low

  * upstream version 1.5

 -- Pattara Kiatisevi <ott@linux.thai.net>  Tue,  14 Mar 2006 00:54:00 +0700

libthai (0.1.4-1) unstable; urgency=low

  * upstream version 1.4 (since 16 October 2004, see the NEWS file)
  * add a check value of array size in th_brk

 -- Pattara Kiatisevi <ott@linux.thai.net>  Sun,  12 Dec 2004 15:43:00 +0900

libthai (0.1.3-2) unstable; urgency=low

  * set the mode of cttex to firstmode=1 (we want it fast)

 -- Pattara Kiatisevi <ott@linux.thai.net>  Sat,  15 May 2004 00:20:00 +0900

libthai (0.1.3-1) unstable; urgency=low

  * Define blank base glyph for floating upper/lower vowels rendering.
  * (Minor modified version as required by pango-libthai binding).

 -- Pattara Kiatisevi <ott@linux.thai.net>  Mon,  23 February 2004 13:10:00 +0900

libthai (0.1.2-1) unstable; urgency=low

  * It's still alive!
  * Bug fix & code furnishing
  * conversion functions for Win & Mac extension
  * Some document (man pages)
  * Experiment with GTK+ 2 plug-ins (in separate packages)

 -- Pattara Kiatisevi <ott@linux.thai.net>  Sun,  14 Sep 2003 02:16:00 +0900

libthai (0.1.1-1) unstable; urgency=low

  * Initial Release.

 -- Pattara Kiatisevi <ott@linux.thai.net>  Sun,  2 Feb 2003 16:37:08 +0900
<|MERGE_RESOLUTION|>--- conflicted
+++ resolved
@@ -1,10 +1,3 @@
-<<<<<<< HEAD
-libthai (0.1.26-1pexip1) pexip; urgency=medium
-
-  * Migrate to Stretch
-
- -- John-Mark Bell <jmb@pexip.com>  Tue, 10 Jul 2018 00:20:01 +0000
-=======
 libthai (0.1.28-2) unstable; urgency=medium
 
   [ Ondřej Nový ]
@@ -88,7 +81,12 @@
   * Drop myself from Uploaders.
 
  -- Loïc Minier <lool@debian.org>  Sun, 09 Jul 2017 22:02:51 +0200
->>>>>>> 0830872e
+
+libthai (0.1.26-1pexip1) pexip; urgency=medium
+
+  * Migrate to Stretch
+
+ -- John-Mark Bell <jmb@pexip.com>  Tue, 10 Jul 2018 00:20:01 +0000
 
 libthai (0.1.26-1) unstable; urgency=medium
 
